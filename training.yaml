--- conflicted
+++ resolved
@@ -22,18 +22,11 @@
   outcome_window: 100
   # Save a checkpoint every this many episodes. Set to 0 to disable.
   checkpoint_steps: 2000
-<<<<<<< HEAD
   # Curriculum progression strategy: "linear" interpolates from the
   # starting configuration to the final one over a fixed number of
   # stages while "adaptive" advances only when the recent success
   # rate exceeds ``success_threshold``.
   curriculum_mode: adaptive
-=======
-  # Curriculum progression strategy: "linear" moves through the
-  # curriculum stages at a fixed rate while "adaptive" advances only
-  # when the recent success rate exceeds ``success_threshold``.
-  curriculum_mode: linear
->>>>>>> 9fe88bf3
   # Minimum fraction of successful episodes required to move to the
   # next curriculum stage when ``curriculum_mode`` is "adaptive".
   success_threshold: 0.6
@@ -54,17 +47,10 @@
         distance_range: [10000.0, 10000.0]
         initial_speed: 1.0
       pursuer_start:
-<<<<<<< HEAD
-        cone_half_angle: 1.5708  
-        inner_cone_half_angle: 1.5708  
-        min_range: 10.0
-        max_range: 30.0
-=======
         cone_half_angle: 1.5708
         inner_cone_half_angle: 1.5708
         min_range: 1000.0
         max_range: 1000.0
->>>>>>> 9fe88bf3
         yaw_range: [0.0, 0.0]
         # Initial pursuer speed sampled from this range [m/s]
         initial_speed_range: [75.0, 75.0]
