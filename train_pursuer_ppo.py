--- conflicted
+++ resolved
@@ -353,15 +353,11 @@
                 step += 1
 
             values_t = torch.stack(values)
-<<<<<<< HEAD
             returns, advantages = compute_gae(
                 rewards, values_t, gamma=gamma, lam=0.95
-=======
-            advantages = returns - values_t
             # Normalize advantages for more stable updates
             advantages = (advantages - advantages.mean()) / (
                 advantages.std() + 1e-8
->>>>>>> cd9a12d7
             )
 
             obs_batch = torch.stack(obs_list)
@@ -417,15 +413,11 @@
                 action_stack.append(torch.stack(actions[i]))
             returns = torch.cat(ret_list)
             values_t = torch.cat(val_list)
-<<<<<<< HEAD
             advantages = torch.cat(adv_list)
-=======
-            advantages = returns - values_t
             # Normalize advantages for more stable updates
             advantages = (advantages - advantages.mean()) / (
                 advantages.std() + 1e-8
             )
->>>>>>> cd9a12d7
             obs_batch = torch.cat(obs_stack)
             action_batch = torch.cat(action_stack)
             old_log_probs = torch.cat(log_list)
