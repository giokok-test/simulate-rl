import numpy as np
import torch
import torch.nn as nn
import torch.optim as optim
import gymnasium as gym
import yaml
import os



def load_config(path: str | None = None) -> dict:
    """Load configuration parameters from ``config.yaml``.

    Parameters
    ----------
    path : str or None, optional
        Optional path to a YAML configuration file. When ``None`` the
        ``config.yaml`` next to this module is used.
    """

    if path is None:
        path = os.path.join(os.path.dirname(__file__), "config.yaml")
    with open(path, "r") as fh:
        return yaml.safe_load(fh)


# Global configuration dictionary for the environment and agents
<<<<<<< HEAD
config = {
    'evader': {
        'mass': 500.0,
        'max_acceleration': 20.0,
        'top_speed': 300.0,
        'drag_coefficient': 0.02,
        'awareness_mode': 1,   # 1=unaware,2=vague,3=directional,4=full
        'turn_rate': np.pi,    # rad/s
        'up_vector': (0.0, 0.0, 1.0),
        'stall_angle': np.deg2rad(60),  # max angle from up vector
    },
    'pursuer': {
        'mass': 1000.0,
        'max_acceleration': 30.0,
        'top_speed': 350.0,
        'drag_coefficient': 0.03,
        'turn_rate': np.pi * 1.5,
        'up_vector': (0.0, 0.0, 1.0),
        'stall_angle': np.deg2rad(75),
    },
    'gravity': 9.81,
    'time_step': 0.1,
    'capture_radius': 1.0,
    # weight applied to per-step shaping rewards
    'shaping_weight': 0.05,
    'target_position': (1000.0, 0.0, 0.0),
    # parameters controlling the pursuer initial position and orientation
    # The pursuer is sampled in a cone beneath the evader. "cone_half_angle"
    # controls how wide the cone is, while the range limits specify how far
    # from the evader (in metres) the pursuer can start. "force_target_radius"
    # defines the radius of the sphere around the evader that the initial force
    # vector will be pointed toward. These values influence how early or late
    # interceptions can occur during an episode.
    'pursuer_start': {
        'cone_half_angle': np.deg2rad(45.0),
        'min_range': 1000.0,
        'max_range': 5000.0,
        'force_target_radius': 500.0,
        'initial_speed_range': (0.0, 50.0),
    },
    'initial_positions': {
        'evader': (0.0, 0.0, 3000.0),
    },
    # training hyperparameters used by ``train_pursuer.py``
    'training': {
        'episodes': 100,
        'learning_rate': 1e-3,
        'eval_freq': 10,
    }
}
=======
config = load_config()
>>>>>>> 9ac988cb


def sample_pursuer_start(evader_pos: np.ndarray, cfg: dict):
    """Sample initial pursuer state and force direction."""
    params = cfg['pursuer_start']
    cone = params['cone_half_angle']
    r = np.random.uniform(params['min_range'], params['max_range'])
    yaw = np.random.uniform(0.0, 2 * np.pi)
    pitch = np.random.uniform(0.0, cone)
    # direction from evader to pursuer in world frame (beneath the evader)
    dir_vec = np.array([
        np.sin(pitch) * np.cos(yaw),
        np.sin(pitch) * np.sin(yaw),
        -np.cos(pitch),
    ], dtype=np.float32)
    pos = evader_pos + dir_vec * r

    speed = np.random.uniform(*params['initial_speed_range'])
    vel = dir_vec * speed

    # point the initial force vector toward a random point near the evader
    tgt_offset = np.random.randn(3).astype(np.float32)
    tgt_offset /= np.linalg.norm(tgt_offset) + 1e-8
    tgt_offset *= np.random.uniform(0.0, params['force_target_radius'])
    tgt = evader_pos + tgt_offset
    to_tgt = tgt - pos
    to_tgt /= np.linalg.norm(to_tgt) + 1e-8
    return pos, vel, to_tgt


class PursuitEvasionEnv(gym.Env):
    """Gym-compatible 3D pursuit-evasion environment.

    The env simulates two aircraft-like agents. The evader attempts to reach
    a target position while the pursuer tries to intercept it. All physics is
    very simplified but captures the main constraints such as turn rate,
    maximum acceleration and drag. Observations and actions are represented as
    simple ``numpy`` arrays so the environment can be easily used with
    standard RL libraries.
    """

    def __init__(self, cfg: dict):
        """Create the environment.

        Parameters
        ----------
        cfg : dict
            Configuration dictionary defining the physical parameters for the
            evader and pursuer as well as some global environment options.
        """

        super().__init__()
        self.cfg = cfg
        self.dt = cfg['time_step']
        self.shaping_weight = cfg.get('shaping_weight', 0.05)
        # observation sizes depend on awareness mode
        self.evader_obs_dim = 9
        mode = cfg['evader'].get('awareness_mode', 1)
        if mode == 2:
            self.evader_obs_dim += 1  # distance to pursuer
        elif mode == 3:
            self.evader_obs_dim += 3  # directional unit vector
        elif mode >= 4:
            self.evader_obs_dim += 3  # pursuer position
        self.pursuer_obs_dim = 9  # pursuer observes evader position

        self.observation_space = gym.spaces.Dict({
            'pursuer': gym.spaces.Box(low=-np.inf, high=np.inf, shape=(self.pursuer_obs_dim,), dtype=np.float32),
            'evader': gym.spaces.Box(low=-np.inf, high=np.inf, shape=(self.evader_obs_dim,), dtype=np.float32),
        })
        self.action_space = gym.spaces.Dict({
            # actions: [acceleration magnitude, azimuth, polar]
            'pursuer': gym.spaces.Box(
                low=np.array([0.0, -np.pi, 0.0], dtype=np.float32),
                high=np.array([
                    cfg['pursuer']['max_acceleration'],
                    np.pi,
                    cfg['pursuer']['stall_angle'],
                ], dtype=np.float32),
            ),
            'evader': gym.spaces.Box(
                low=np.array([0.0, -np.pi, 0.0], dtype=np.float32),
                high=np.array([
                    cfg['evader']['max_acceleration'],
                    np.pi,
                    cfg['evader']['stall_angle'],
                ], dtype=np.float32),
            ),
        })
        self.reset()

    def reset(self, *, seed=None, options=None):
        """Reset the environment state.

        Returns the initial observation dictionary for both agents. The
        pursuer spawn position is sampled randomly below the evader using
        :func:`sample_pursuer_start`.
        """

        super().reset(seed=seed)
        self.evader_pos = np.array(self.cfg['initial_positions']['evader'], dtype=np.float32)
        self.evader_vel = np.zeros(3, dtype=np.float32)
        self.evader_force_dir = np.array(self.cfg['evader']['up_vector'], dtype=np.float32)
        self.evader_force_dir /= np.linalg.norm(self.evader_force_dir) + 1e-8
        self.evader_force_mag = 0.0

        p_pos, p_vel, p_dir = sample_pursuer_start(self.evader_pos, self.cfg)
        self.pursuer_pos = p_pos.astype(np.float32)
        self.pursuer_vel = p_vel.astype(np.float32)
        self.pursuer_force_dir = p_dir.astype(np.float32)
        self.pursuer_force_mag = 0.0
        # record baseline distances for shaping rewards
        self.prev_pe_dist = np.linalg.norm(self.evader_pos - self.pursuer_pos)
        target = np.array(self.cfg['target_position'], dtype=np.float32)
        self.prev_target_dist = np.linalg.norm(self.evader_pos - target)
        return self._get_obs(), {}

    def step(self, action: dict):
        """Update the environment one time step.

        Parameters
        ----------
        action : dict
            Dictionary with ``'evader'`` and ``'pursuer'`` keys mapping to
            their respective action arrays.
        """

        evader_action = np.array(action['evader'], dtype=np.float32)
        pursuer_action = np.array(action['pursuer'], dtype=np.float32)
        self._update_agent('evader', evader_action)
        self._update_agent('pursuer', pursuer_action)
        # shaping rewards based on change in distances
        dist_pe = np.linalg.norm(self.evader_pos - self.pursuer_pos)
        target = np.array(self.cfg['target_position'], dtype=np.float32)
        dist_target = np.linalg.norm(self.evader_pos - target)
        shape_p = self.prev_pe_dist - dist_pe
        shape_e = self.prev_target_dist - dist_target
        self.prev_pe_dist = dist_pe
        self.prev_target_dist = dist_target

        done, r_e, r_p = self._check_done()
        r_e += self.shaping_weight * shape_e
        r_p += self.shaping_weight * shape_p
        obs = self._get_obs()
        reward = {'evader': r_e, 'pursuer': r_p}
        info = {}
        return obs, reward, done, False, info

    def _update_agent(self, name: str, action: np.ndarray):
        """Apply an action to either agent and integrate simple physics."""

        cfg_a = self.cfg[name]
        max_acc = cfg_a['max_acceleration']
        top_speed = cfg_a['top_speed']
        drag_c = cfg_a['drag_coefficient']
        turn_rate = cfg_a['turn_rate']
        stall = cfg_a['stall_angle']
        if name == 'evader':
            pos = self.evader_pos
            vel = self.evader_vel
            dir_vec = self.evader_force_dir
            gravity = np.array([0.0, 0.0, -self.cfg['gravity']], dtype=np.float32)
        else:
            pos = self.pursuer_pos
            vel = self.pursuer_vel
            dir_vec = self.pursuer_force_dir
            gravity = np.zeros(3, dtype=np.float32)

        mag = float(np.clip(action[0], 0.0, max_acc))
        theta = float(action[1])
        phi = float(np.clip(action[2], 0.0, stall))
        target_dir = np.array([
            np.sin(phi) * np.cos(theta),
            np.sin(phi) * np.sin(theta),
            np.cos(phi),
        ], dtype=np.float32)
        target_dir /= np.linalg.norm(target_dir) + 1e-8

        # Rotate current force direction toward the commanded direction, but
        # clamp the amount of rotation by the agent turn rate
        angle_diff = np.arccos(np.clip(np.dot(dir_vec, target_dir), -1.0, 1.0))
        max_change = turn_rate * self.dt
        if angle_diff > max_change:
            ratio = max_change / (angle_diff + 1e-8)
            new_dir = dir_vec * (1 - ratio) + target_dir * ratio
            new_dir /= np.linalg.norm(new_dir) + 1e-8
        else:
            new_dir = target_dir

        if name == 'evader':
            self.evader_force_dir = new_dir
            self.evader_force_mag = mag
        else:
            self.pursuer_force_dir = new_dir
            self.pursuer_force_mag = mag

        # Compute acceleration in world frame. Drag always opposes thrust and
        # gravity only affects the evader.
        acc_cmd = new_dir * mag
        drag = -drag_c * new_dir
        acc_total = acc_cmd + drag + gravity

        # Simple Euler integration of velocity and position
        vel[:] = vel + acc_total * self.dt
        speed = np.linalg.norm(vel)
        if speed > top_speed:
            vel[:] = vel / speed * top_speed
        pos[:] = pos + vel * self.dt

    def _check_done(self):
        """Determine if the episode has terminated."""
        dist = np.linalg.norm(self.evader_pos - self.pursuer_pos)
        if dist <= self.cfg['capture_radius']:
            return True, -1.0, 1.0
        # check if the evader hit the ground near the target
        target = np.array(self.cfg['target_position'], dtype=np.float32)
        if (self.evader_pos[2] <= 0.0 and np.linalg.norm(self.evader_pos - target) < self.cfg['capture_radius'] * 5):
            return True, 1.0, -1.0
        return False, 0.0, 0.0

    def _get_obs(self):
        """Assemble observations for both agents."""

        # pursuer observation: own pos/vel + evader pos
        obs_p = np.concatenate([self.pursuer_pos, self.pursuer_vel, self.evader_pos])
        # evader observation starts with its own state and the target
        obs_elems = [self.evader_pos, self.evader_vel, self.cfg['target_position']]
        mode = self.cfg['evader'].get('awareness_mode', 1)
        if mode == 2:
            dist = np.linalg.norm(self.pursuer_pos - self.evader_pos)
            obs_elems.append([dist])
        elif mode == 3:
            direction = self.pursuer_pos - self.evader_pos
            norm = np.linalg.norm(direction) + 1e-8
            obs_elems.append(direction / norm)
        elif mode >= 4:
            obs_elems.append(self.pursuer_pos)
        obs_e = np.concatenate([np.asarray(x).ravel() for x in obs_elems])
        return {'pursuer': obs_p.astype(np.float32), 'evader': obs_e.astype(np.float32)}


def _make_mlp(input_dim: int, output_dim: int) -> nn.Sequential:
    """Utility to build a simple two-layer MLP."""
    return nn.Sequential(
        nn.Linear(input_dim, 64),
        nn.ReLU(),
        nn.Linear(64, 64),
        nn.ReLU(),
        nn.Linear(64, output_dim),
    )


class EvaderPolicy(nn.Module):
    """Generator network producing evader actions."""

    def __init__(self, obs_dim: int):
        super().__init__()
        self.net = _make_mlp(obs_dim, 3)

    def forward(self, obs: torch.Tensor) -> torch.Tensor:
        return self.net(obs)


class PursuerPolicy(nn.Module):
    """Adversary network producing pursuer actions."""

    def __init__(self, obs_dim: int):
        super().__init__()
        self.net = _make_mlp(obs_dim, 3)

    def forward(self, obs: torch.Tensor) -> torch.Tensor:
        return self.net(obs)


def sample_trajectories(policy_e: EvaderPolicy, policy_p: PursuerPolicy, env: PursuitEvasionEnv, num_episodes: int):
    """Placeholder for sampling trajectories using current policies."""
    trajs = []
    for _ in range(num_episodes):
        obs, _ = env.reset()
        done = False
        episode = []
        while not done:
            with torch.no_grad():
                a_e = policy_e(torch.tensor(obs['evader'], dtype=torch.float32)).numpy()
                a_p = policy_p(torch.tensor(obs['pursuer'], dtype=torch.float32)).numpy()
            obs, reward, done, _, _ = env.step({'evader': a_e, 'pursuer': a_p})
            episode.append((obs, reward))
        trajs.append(episode)
    return trajs


def train_autogan(policy_e: EvaderPolicy, policy_p: PursuerPolicy, env: PursuitEvasionEnv, iterations: int = 1000):
    """Placeholder AutoGAN-style training loop."""
    device = torch.device('cuda' if torch.cuda.is_available() else 'cpu')
    policy_e.to(device)
    policy_p.to(device)
    opt_e = optim.Adam(policy_e.parameters(), lr=1e-3)
    opt_p = optim.Adam(policy_p.parameters(), lr=1e-3)
    criterion = nn.BCEWithLogitsLoss()

    for _ in range(iterations):
        trajs = sample_trajectories(policy_e, policy_p, env, num_episodes=1)
        # Placeholder discriminator loss (pursuer tries to classify success)
        labels = torch.ones(1, 1, device=device)
        output = torch.randn(1, 1, device=device)  # fake output
        d_loss = criterion(output, labels)
        opt_p.zero_grad()
        d_loss.backward()
        opt_p.step()

        # Placeholder generator loss (evader tries to fool the pursuer)
        g_loss = -d_loss
        opt_e.zero_grad()
        g_loss.backward()
        opt_e.step()


def main():
    """Run one episode with random actions to demonstrate the environment."""
    env = PursuitEvasionEnv(config)
    obs, _ = env.reset()
    done = False
    step_count = 0
    while not done and step_count < 100:
        action_e = np.array([
            np.random.uniform(0.0, config['evader']['max_acceleration']),
            np.random.uniform(-np.pi, np.pi),
            np.random.uniform(0.0, config['evader']['stall_angle']),
        ], dtype=np.float32)
        action_p = np.array([
            np.random.uniform(0.0, config['pursuer']['max_acceleration']),
            np.random.uniform(-np.pi, np.pi),
            np.random.uniform(0.0, config['pursuer']['stall_angle']),
        ], dtype=np.float32)
        obs, reward, done, _, _ = env.step({'evader': action_e, 'pursuer': action_p})
        step_count += 1
    print(f"Episode finished after {step_count} steps. Reward: {reward}")


if __name__ == '__main__':
    main()<|MERGE_RESOLUTION|>--- conflicted
+++ resolved
@@ -25,60 +25,7 @@
 
 
 # Global configuration dictionary for the environment and agents
-<<<<<<< HEAD
-config = {
-    'evader': {
-        'mass': 500.0,
-        'max_acceleration': 20.0,
-        'top_speed': 300.0,
-        'drag_coefficient': 0.02,
-        'awareness_mode': 1,   # 1=unaware,2=vague,3=directional,4=full
-        'turn_rate': np.pi,    # rad/s
-        'up_vector': (0.0, 0.0, 1.0),
-        'stall_angle': np.deg2rad(60),  # max angle from up vector
-    },
-    'pursuer': {
-        'mass': 1000.0,
-        'max_acceleration': 30.0,
-        'top_speed': 350.0,
-        'drag_coefficient': 0.03,
-        'turn_rate': np.pi * 1.5,
-        'up_vector': (0.0, 0.0, 1.0),
-        'stall_angle': np.deg2rad(75),
-    },
-    'gravity': 9.81,
-    'time_step': 0.1,
-    'capture_radius': 1.0,
-    # weight applied to per-step shaping rewards
-    'shaping_weight': 0.05,
-    'target_position': (1000.0, 0.0, 0.0),
-    # parameters controlling the pursuer initial position and orientation
-    # The pursuer is sampled in a cone beneath the evader. "cone_half_angle"
-    # controls how wide the cone is, while the range limits specify how far
-    # from the evader (in metres) the pursuer can start. "force_target_radius"
-    # defines the radius of the sphere around the evader that the initial force
-    # vector will be pointed toward. These values influence how early or late
-    # interceptions can occur during an episode.
-    'pursuer_start': {
-        'cone_half_angle': np.deg2rad(45.0),
-        'min_range': 1000.0,
-        'max_range': 5000.0,
-        'force_target_radius': 500.0,
-        'initial_speed_range': (0.0, 50.0),
-    },
-    'initial_positions': {
-        'evader': (0.0, 0.0, 3000.0),
-    },
-    # training hyperparameters used by ``train_pursuer.py``
-    'training': {
-        'episodes': 100,
-        'learning_rate': 1e-3,
-        'eval_freq': 10,
-    }
-}
-=======
 config = load_config()
->>>>>>> 9ac988cb
 
 
 def sample_pursuer_start(evader_pos: np.ndarray, cfg: dict):
