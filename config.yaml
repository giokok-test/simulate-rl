evader:
  # Mass of the evader aircraft [kg]
  mass: 1500.0
  # Maximum acceleration magnitude the evader can command [m/s^2]
  max_acceleration: 15.0
  # Upper speed limit [m/s]
  top_speed: 100.0
  # Dimensionless coefficient modelling drag
  drag_coefficient: 0
  # How much information the evader gets about the pursuer
  #   1 - evader has no knowledge of the pursuer
  #   2 - only the distance to the pursuer is observed
  #   3 - evader receives the unit vector pointing to the pursuer
  #   4 - full pursuer position is known (values >4 behave the same)
  awareness_mode: 1
  # Maximum yaw rotation rate [deg/s]
  yaw_rate: 5
  # Maximum pitch rotation rate [deg/s]
  pitch_rate: 10
  # Initial force direction
  up_vector: [0.0, 0.0, 1.0]
  # Maximum allowable pitch angle [deg]
  stall_angle: 45.0
pursuer:
  # Mass of the pursuer [kg]
  mass: 100.0
  # Maximum acceleration magnitude [m/s^2]
  max_acceleration: 30.0
  # Upper speed limit [m/s]
  top_speed: 150.0
  # Dimensionless coefficient modelling drag
  drag_coefficient: 0.0
  # Maximum yaw rotation rate [deg/s]
  yaw_rate: 20.0
  # Maximum pitch rotation rate [deg/s]
  pitch_rate: 25.0
  # Initial force direction
  up_vector: [0.0, 0.0, 1.0]
  # Maximum allowable pitch angle [deg]
  stall_angle: 55.0
# Downward gravitational acceleration [m/s^2]
gravity: 0
# Simulation time step [s]
time_step: 0.1
# Duration of one episode [min]
episode_duration: 40
# Distance at which capture is considered successful [m]
capture_radius: 1.0
# Distance within which the evader receives reward when hitting the ground [m]
target_reward_distance: 100.0
# Weight for shaping rewards
shaping_weight: 0.05
# Coordinates of the evader's goal [m]
target_position: [0, 0.0, 0.0]
evader_start:
  # Range of initial horizontal distance from the goal [m]
  distance_range: [8000.0, 12000.0]
  # Starting altitude [m]
  altitude: 3000.0
  # Initial speed directed toward the target [m/s]
  initial_speed: 50.0
pursuer_start:
  # Maximum half angle of the pursuer spawn cone [rad]
  cone_half_angle: 1.5
  # Minimum half angle of the pursuer spawn cone [rad]
  inner_cone_half_angle: 1.3
  # Enable or disable spawn quadrants relative to the evader heading
  sections:
    front: false
    left: true
    right: true
    back: false
  # Minimum initial range from the evader [m]
  min_range: 1000.0
  # Maximum initial range from the evader [m]
  max_range: 5000.0
  # Radius around the evader target where the pursuer aims initially [m]
  force_target_radius: 500.0
  # Range of random initial speeds [m/s]
<<<<<<< HEAD
  initial_speed_range: [50.0, 100.0]
=======
  initial_speed_range: [150.0, 250.0]
# Percentage error applied to angular measurements of the opposing agent
measurement_error_pct: 0.0
>>>>>>> 4368f575
<|MERGE_RESOLUTION|>--- conflicted
+++ resolved
@@ -77,10 +77,6 @@
   # Radius around the evader target where the pursuer aims initially [m]
   force_target_radius: 500.0
   # Range of random initial speeds [m/s]
-<<<<<<< HEAD
-  initial_speed_range: [50.0, 100.0]
-=======
-  initial_speed_range: [150.0, 250.0]
+  initial_speed_range: [50.0, 75.0]
 # Percentage error applied to angular measurements of the opposing agent
-measurement_error_pct: 0.0
->>>>>>> 4368f575
+measurement_error_pct: 0.0