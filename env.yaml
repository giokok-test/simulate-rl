# Downward gravitational acceleration [m/s^2]
gravity: 0
# Simulation time step [s]
time_step: 0.01
# Duration of one episode [min]
episode_duration: 40
# Distance at which capture is considered successful [m]
capture_radius: 4.0
# Distance within which the evader receives reward when hitting the ground [m]
target_reward_distance: 100.0
# Weight for shaping rewards
shaping_weight: 0.5
# Additional reward weight for simply getting closer to the evader each step
<<<<<<< HEAD
closer_weight: 0.2
# Additional reward weight for reducing the pursuer-to-evader angle
angle_weight: 0.05
# Additional reward weight for aligning the pursuer and evader headings
heading_weight: 0.05
=======
closer_weight: 1
# Reward weight for aligning the pursuer and evader headings
heading_weight: 1
>>>>>>> ab648570
# Reward weight for pointing the pursuer directly at the evader
align_weight: 0.1
# Extra reward multiplier for capturing before the time limit. The pursuer
# receives ``1 + capture_bonus * (max_steps - episode_steps)`` when a capture
# occurs, allowing earlier interceptions to yield higher returns.
capture_bonus: 3
# Penalty applied when the pursuer crashes into the ground
pursuer_ground_penalty: -10.0
# Coordinates of the evader's goal [m]
target_position: [0, 0.0, 0.0]
evader_start:
  # Range of initial horizontal distance from the goal [m]
  distance_range: [8000.0, 12000.0]
  # Starting altitude [m]
  altitude: 3000.0
  # Initial speed directed toward the target [m/s]
  initial_speed: 50.0
pursuer_start:
  # Maximum half angle of the pursuer spawn cone [rad]
  cone_half_angle: 1.5
  # Minimum half angle of the pursuer spawn cone [rad]
  inner_cone_half_angle: 1.3
  # Horizontal angular range relative to directly behind the evader [rad]
  # When set this overrides the ``sections`` breakdown into quadrants.
  yaw_range: [-2, 2]
  # Minimum initial range from the evader [m]
  min_range: 1000.0
  # Maximum initial range from the evader [m]
  max_range: 5000.0
  # Radius around the evader target where the pursuer aims initially [m]
  force_target_radius: 150.0
  # Range of random initial speeds [m/s]
  initial_speed_range: [50.0, 75.0]
# Percentage error applied to angular measurements of the opposing agent
measurement_error_pct: 0.0

# Factor multiplying the starting distance between the agents that
# triggers episode termination when their separation exceeds this
# multiple.
separation_cutoff_factor: 5.0

# Penalty applied to the pursuer when the separation exceeds
# ``separation_cutoff_factor`` times the starting distance
separation_penalty: -1.0
<|MERGE_RESOLUTION|>--- conflicted
+++ resolved
@@ -11,17 +11,9 @@
 # Weight for shaping rewards
 shaping_weight: 0.5
 # Additional reward weight for simply getting closer to the evader each step
-<<<<<<< HEAD
-closer_weight: 0.2
-# Additional reward weight for reducing the pursuer-to-evader angle
-angle_weight: 0.05
-# Additional reward weight for aligning the pursuer and evader headings
-heading_weight: 0.05
-=======
 closer_weight: 1
 # Reward weight for aligning the pursuer and evader headings
 heading_weight: 1
->>>>>>> ab648570
 # Reward weight for pointing the pursuer directly at the evader
 align_weight: 0.1
 # Extra reward multiplier for capturing before the time limit. The pursuer
